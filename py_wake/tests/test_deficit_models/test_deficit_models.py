import pytest

import matplotlib.pyplot as plt
from py_wake import np
from py_wake.deficit_models.deficit_model import WakeDeficitModel, BlockageDeficitModel
from py_wake.deficit_models.fuga import FugaDeficit, Fuga
from py_wake.deficit_models.gaussian import BastankhahGaussianDeficit, IEA37SimpleBastankhahGaussianDeficit,\
    ZongGaussianDeficit, NiayifarGaussianDeficit, BastankhahGaussian, ZongGaussian,\
    NiayifarGaussian, CarbajofuertesGaussianDeficit, TurboGaussianDeficit, IEA37SimpleBastankhahGaussian,\
    BlondelSuperGaussianDeficit2020, BlondelSuperGaussianDeficit2023
from py_wake.deficit_models.gcl import GCLDeficit, GCL, GCLLocal
from py_wake.deficit_models.noj import NOJDeficit, NOJ, NOJLocalDeficit, NOJLocal, TurboNOJDeficit
from py_wake.deficit_models import VortexDipole
from py_wake.examples.data.hornsrev1 import Hornsrev1Site
from py_wake.examples.data.iea37 import iea37_path
from py_wake.examples.data.iea37._iea37 import IEA37_WindTurbines, IEA37Site
from py_wake.examples.data.iea37.iea37_reader import read_iea37_windfarm
from py_wake.flow_map import HorizontalGrid, XYGrid, YZGrid
from py_wake.superposition_models import SquaredSum, WeightedSum
from py_wake.tests import npt
from py_wake.tests.test_files import tfp
from py_wake.turbulence_models.gcl_turb import GCLTurbulence
from py_wake.turbulence_models.stf import STF2017TurbulenceModel
from py_wake.wind_farm_models.engineering_models import PropagateDownwind, All2AllIterative
from py_wake.utils.model_utils import get_models
from numpy import newaxis as na
from py_wake.deficit_models.no_wake import NoWakeDeficit
from py_wake.rotor_avg_models.rotor_avg_model import CGIRotorAvg
import warnings
from py_wake.deficit_models.utils import ct2a_mom1d
from py_wake.wind_turbines._wind_turbines import WindTurbine
from py_wake.site._site import UniformSite


class GCLLocalDeficit(GCLDeficit):
    def __init__(self):
        GCLDeficit.__init__(self, use_effective_ws=True, use_effective_ti=True)


@pytest.mark.parametrize(
    'deficitModel,aep_ref',
    # test that the result is equal to last run (no evidens that these number are correct)
    [
        (NOJDeficit(ct2a=ct2a_mom1d), (367205.0846866496, [9833.86287, 8416.99088, 10820.37673, 13976.26422, 22169.66036,
                                                           25234.9215, 37311.64388, 42786.37028, 24781.33444, 13539.82115,
                                                           14285.22744, 31751.29488, 75140.15677, 17597.10319, 11721.21226,
                                                           7838.84383])),
        (NOJLocalDeficit(ct2a=ct2a_mom1d), (335151.6404628441, [8355.71335, 7605.92379, 10654.172, 13047.6971, 19181.46408,
                                                                23558.34198, 36738.52415, 38663.44595, 21056.39764, 12042.79324,
                                                                13813.46269, 30999.42279, 63947.61202, 17180.40299, 11334.12323,
                                                                6972.14345])),
        (TurboNOJDeficit(ct2a=ct2a_mom1d), (354154.2962989713, [9320.85263, 8138.29496, 10753.75662, 13398.00865, 21189.29438,
                                                                24190.84895, 37081.91938, 41369.66605, 23488.54863, 12938.48451,
                                                                14065.00719, 30469.75602, 71831.78532, 16886.85274, 11540.51872,
                                                                7490.70156])),

        (BastankhahGaussianDeficit(ct2a=ct2a_mom1d), (355971.9717035484,
                                                      [9143.74048, 8156.71681, 11311.92915, 13955.06316, 19807.65346,
                                                       25196.64182, 39006.65223, 41463.31044, 23042.22602, 12978.30551,
                                                       14899.26913, 32320.21637, 67039.04091, 17912.40907, 12225.04134,
                                                       7513.75582])),
        (IEA37SimpleBastankhahGaussianDeficit(), read_iea37_windfarm(iea37_path + 'iea37-ex16.yaml')[2]),
        (FugaDeficit(LUT_path=tfp + 'fuga/2MW/Z0=0.00408599Zi=00400Zeta0=0.00E+00.nc',
                     smooth2zero_x=250, smooth2zero_y=50),
         (404441.6306021485, [9912.33731, 9762.05717, 12510.14066, 15396.76584, 23017.66483,
                              27799.7161, 43138.41606, 49623.79059, 24979.09001, 15460.45923,
                              16723.02619, 35694.35526, 77969.14805, 19782.41376, 13721.45739,
                              8950.79218])),
        (GCLDeficit(), (370863.6246093183,
                        [9385.75387, 8768.52105, 11450.13309, 14262.42186, 21178.74926,
                         25751.59502, 39483.21753, 44573.31533, 23652.09976, 13924.58752,
                         15106.11692, 32840.02909, 71830.22035, 18200.49805, 12394.7626,
                         8061.6033])),
        (GCLLocalDeficit(), (381187.36105425097,
                             [9678.85358, 9003.65526, 11775.06899, 14632.42259, 21915.85495,
                              26419.65189, 40603.68618, 45768.58091, 24390.71103, 14567.43106,
                              15197.82861, 32985.67922, 75062.92788, 18281.21981, 12470.01322,
                              8433.77587])),
        (ZongGaussianDeficit(eps_coeff=0.35, ct2a=ct2a_mom1d),
         (354263.1062694012, [8960.58672, 8095.48341, 11328.51572, 13924.50408, 19938.78428,
                              25141.4657, 39063.84731, 41152.04065, 22580.67854, 12944.55424,
                              14778.95385, 32294.41749, 66540.62665, 17898.1109, 12126.32111,
                              7494.21561])),
        (NiayifarGaussianDeficit(ct2a=ct2a_mom1d),
         (362228.4003016239, [9210.01349, 8330.06642, 11392.04851, 14082.13366, 20643.45247,
                              25426.07466, 39282.9259, 42344.50431, 23209.23399, 13390.08421,
                              14807.66824, 32535.89096, 69640.3283, 18031.93957, 12149.88163,
                              7752.15401])),
        (CarbajofuertesGaussianDeficit(ct2a=ct2a_mom1d),
         (362232.9643785641, [9140.59, 8399.80837, 11382.50882, 14053.32754, 20625.5118,
                              25374.06361, 39250.03042, 42699.02591, 23034.28679, 13479.45387,
                              14791.05027, 32446.01148, 69635.02796, 17982.12684, 12136.24637,
                              7803.89434])),
        (TurboGaussianDeficit(ct2a=ct2a_mom1d, rotorAvgModel=None),
         (333612.8032572539, [7696.10577, 7913.67274, 11102.28219, 13503.62483, 17184.49031,
                              24381.54484, 38283.7317, 40227.83645, 19394.18655, 12536.27008,
                              14613.38763, 31681.28939, 58287.76333, 17558.30497, 11990.4719,
                              7257.84057])),
        (BlondelSuperGaussianDeficit2020(),
         (338236.360935599, [8184.10433669, 7688.07418809, 11210.94605493, 13517.06684326,
                             18220.2151193, 24405.81513366, 38658.43467216, 39081.04378946,
                             20623.94292847, 12206.04086561, 14690.26714648, 31821.77172395,
                             61172.26772292, 17636.16264219, 12053.55253044, 7066.65523799])),
        (BlondelSuperGaussianDeficit2023(),
         (355892.77826332045, [8979.31725425, 8180.44857196, 11292.09175721, 13964.6406542,
                               20066.69629875, 25213.93451452, 38938.24743865, 41583.94690748,
                               22627.8794807, 12933.21646472, 14824.4675625, 32363.56815599,
                               67336.57050905, 17936.43536356, 12163.66569231, 7487.65163747]))
    ])
def test_IEA37_ex16(deficitModel, aep_ref):
    site = IEA37Site(16)
    x, y = site.initial_position.T
    windTurbines = IEA37_WindTurbines()
    wf_model = PropagateDownwind(site, windTurbines, wake_deficitModel=deficitModel,
                                 superpositionModel=SquaredSum(), turbulenceModel=GCLTurbulence())

    aep_ilk = wf_model(x, y, wd=np.arange(0, 360, 22.5), ws=[9.8]).aep_ilk(normalize_probabilities=True)
    aep_MW_l = aep_ilk.sum((0, 2)) * 1000

    # check if ref is reasonable
    aep_est = 16 * 3.35 * 24 * 365 * .8  # n_wt * P_rated * hours_pr_year - 20% wake loss = 375628.8
    npt.assert_allclose(aep_ref[0], aep_est, rtol=.12)
    npt.assert_allclose(aep_ref[1], [9500, 8700, 11500, 14300, 21300, 25900, 39600, 44300, 23900,
                                     13900, 15200, 33000, 72100, 18300, 12500, 8000], rtol=.2)

    npt.assert_almost_equal(aep_MW_l.sum(), aep_ref[0], 5)
    npt.assert_array_almost_equal(aep_MW_l, aep_ref[1], 5)


@pytest.mark.parametrize('deficitModel', get_models(WakeDeficitModel))
def test_huge_distance(deficitModel):
    ref = {"NOJDeficit": 9.799733,
           "FugaDeficit": 9.8,
           "FugaYawDeficit": 9.8,
           "FugaMultiLUTDeficit": 9.8,
           "BastankhahGaussianDeficit": 9.79916,
           "CarbajofuertesGaussianDeficit": 9.798729,
           "IEA37SimpleBastankhahGaussianDeficit": 9.799151,
           "NiayifarGaussianDeficit": 9.799162,
           "TurboGaussianDeficit": 9.67046,
           "ZongGaussianDeficit": 9.799159,
           "GCLDeficit": 9.728704,
           "NoWakeDeficit": 9.8,
           "NOJLocalDeficit": 9.797536,
           "TurboNOJDeficit": 9.795322,
<<<<<<< HEAD
           "EddyViscosityDeficitModel": 9.8}
=======
           "BlondelSuperGaussianDeficit2020": 9.79177032,
           "BlondelSuperGaussianDeficit2023": 9.7990636, }
>>>>>>> 36da70b2
    site = IEA37Site(16)

    windTurbines = IEA37_WindTurbines()
    wfm = All2AllIterative(site, windTurbines, wake_deficitModel=deficitModel(), turbulenceModel=GCLTurbulence())
    sim_res = wfm([0, 100000], [0, 0], wd=[0, 90, 180, 270], yaw=0)
    # print(f'"{deficitModel.__name__}": {np.round(sim_res.WS_eff.sel(wt=1, ws=9.8, wd=270).item(),6)},')

    npt.assert_array_almost_equal([9.8, 9.8, 9.8, ref[deficitModel.__name__]], sim_res.WS_eff.sel(wt=1).squeeze())


@pytest.mark.parametrize('deficitModel', get_models(BlockageDeficitModel))
def test_huge_distance_blockage(deficitModel):
    if deficitModel is None:
        return
    ref = {"FugaDeficit": 9.8,
           "FugaYawDeficit": 9.8,
           "FugaMultiLUTDeficit": 9.8,
           "HybridInduction": 9.799999,
           "SelfSimilarityDeficit2020": 9.799999,
           "VortexDipole": 9.799999,
           "RankineHalfBody": 9.799999,
           "Rathmann": 9.799999,
           "RathmannScaled": 9.799999,
           "SelfSimilarityDeficit": 9.799999,
           "VortexCylinder": 9.799999, }
    site = IEA37Site(16)

    windTurbines = IEA37_WindTurbines()
    wfm = All2AllIterative(site, windTurbines, wake_deficitModel=NoWakeDeficit(),
                           blockage_deficitModel=deficitModel(),
                           turbulenceModel=GCLTurbulence())
    sim_res = wfm([0, 100000], [0, 0], wd=[0, 90, 180, 270], yaw=0)
    # print(f'"{deficitModel.__name__}": {np.round(sim_res.WS_eff.sel(wt=0, ws=9.8, wd=270).item(),6)},')

    npt.assert_array_almost_equal([9.8, 9.8, 9.8, ref[deficitModel.__name__]], sim_res.WS_eff.sel(wt=1).squeeze())


@pytest.mark.parametrize(
    'deficitModel,ref',
    # test that the result is equal to last run (no evidens that  these number are correct)
    [(NOJDeficit(ct2a=ct2a_mom1d),
      [3.27, 3.27, 9.0, 7.46, 7.46, 7.46, 7.46, 7.31, 7.31, 7.31, 7.31, 8.3, 8.3, 8.3, 8.3, 8.3, 8.3]),
     (NOJLocalDeficit(ct2a=ct2a_mom1d),
      [3.09, 3.09, 9., 9., 5.54, 5.54, 5.54, 5.54, 5.54, 5.54, 6.73, 6.73, 6.73, 6.73, 6.73, 6.73, 6.73]),
     (TurboNOJDeficit(ct2a=ct2a_mom1d),
      [3.51, 3.51, 3.51, 7.45, 7.45, 7.45, 7.45, 7.45, 7.13, 7.13, 7.13, 7.96, 7.96, 7.96, 7.96, 7.96, 7.96]),
     (BastankhahGaussianDeficit(ct2a=ct2a_mom1d),
      [0.18, 3.6, 7.27, 8.32, 7.61, 6.64, 5.96, 6.04, 6.8, 7.69, 8.08, 7.87, 7.59, 7.46, 7.55, 7.84, 8.19]),
     (IEA37SimpleBastankhahGaussianDeficit(),
      [3.32, 4.86, 7.0, 8.1, 7.8, 7.23, 6.86, 6.9, 7.3, 7.82, 8.11, 8.04, 7.87, 7.79, 7.85, 8.04, 8.28]),
     (FugaDeficit(LUT_path=tfp + 'fuga/2MW/Z0=0.00408599Zi=00400Zeta0=0.00E+00.nc'),
      [7.06, 7.87, 8.77, 8.85, 8.52, 7.96, 7.49, 7.55, 8.06, 8.58, 8.69, 8.45, 8.18, 8.05, 8.15, 8.41, 8.68]),
     (GCLDeficit(),
      [2.39, 5.01, 7.74, 8.34, 7.95, 7.58, 7.29, 7.32, 7.61, 7.92, 8.11, 8.09, 7.95, 7.83, 7.92, 8.1, 8.3]),
     (GCLLocalDeficit(),
      [3.05, 5.24, 7.61, 8.36, 8.08, 7.81, 7.61, 7.63, 7.82, 8.01, 8.11, 8.07, 7.94, 7.83, 7.92, 8.1, 8.3]),
     (ZongGaussianDeficit(ct2a=ct2a_mom1d, eps_coeff=0.35),
      [6.34, 7.08, 8.09, 8.36, 7.5, 6.2, 5.23, 5.34, 6.43, 7.64, 8.08, 7.75, 7.36, 7.19, 7.32, 7.69, 8.14]),
     (NiayifarGaussianDeficit(ct2a=ct2a_mom1d),
      [0.18, 3.6, 7.27, 8.32, 7.61, 6.64, 5.97, 6.04, 6.8, 7.69, 8.08, 7.87, 7.59, 7.46, 7.56, 7.84, 8.19]),
     (CarbajofuertesGaussianDeficit(ct2a=ct2a_mom1d),
      [6.49, 7.16, 8.08, 8.3, 7.68, 6.9, 6.37, 6.42, 7.02, 7.74, 8.06, 7.86, 7.57, 7.44, 7.54, 7.83, 8.19]),
     (TurboGaussianDeficit(ct2a=ct2a_mom1d),
      [3.27, 4.83, 7., 8.14, 7.54, 6.37, 5.52, 5.61, 6.57, 7.69, 8.02, 7.31, 6.43, 6., 6.32, 7.18, 8.05]),
     ])
def test_deficitModel_wake_map(deficitModel, ref):
    site = IEA37Site(16)
    x, y = site.initial_position.T
    windTurbines = IEA37_WindTurbines()

    wf_model = PropagateDownwind(site, windTurbines, wake_deficitModel=deficitModel, superpositionModel=SquaredSum(),
                                 turbulenceModel=GCLTurbulence())

    x_j = np.linspace(-1500, 1500, 200)
    y_j = np.linspace(-1500, 1500, 100)

    flow_map = wf_model(x, y, wd=0, ws=9).flow_map(HorizontalGrid(x_j, y_j))
    X, Y = flow_map.X, flow_map.Y
    Z = flow_map.WS_eff_xylk[:, :, 0, 0]

    mean_ref = [3.2, 4.9, 8., 8.2, 7.9, 7.4, 7., 7., 7.4, 7.9, 8.1, 8.1, 8., 7.8, 7.9, 8.1, 8.4]

    if 0:
        flow_map.plot_wake_map()
        plt.plot(X[49, 100:133:2], Y[49, 100:133:2], '.-')
        windTurbines.plot(x, y)
        plt.figure()
        plt.plot(Z[49, 100:133:2])
        plt.plot(ref, label='ref')
        plt.plot(mean_ref, label='Mean ref')
        plt.legend()
        plt.show()

    npt.assert_array_almost_equal(ref, Z[49, 100:133:2], 2)

    # check that ref is reasonable
    npt.assert_allclose(ref[3:], mean_ref[3:], atol=2.6)


@pytest.mark.parametrize(
    'deficitModel,wake_radius_ref',
    # test that the result is equal to last run (no evidens that  these number are correct)
    [
        (NOJDeficit(), [100., 75., 150., 100., 100.]),
        (NOJLocalDeficit(), [71., 46., 92., 71., 61.5]),
        (TurboNOJDeficit(), [99.024477, 61.553917, 123.107833, 92.439673, 97.034049]),
        (BastankhahGaussianDeficit(), [83.336286, 57.895893, 115.791786, 75.266662, 83.336286]),
        (IEA37SimpleBastankhahGaussianDeficit(), [103.166178, 67.810839, 135.621678, 103.166178, 103.166178]),
        (FugaDeficit(LUT_path=tfp + 'fuga/2MW/Z0=0.00408599Zi=00400Zeta0=0.00E+00.nc'), [100, 50, 100, 100, 100]),
        (GCLDeficit(), [156.949964, 97.763333, 195.526667, 113.225695, 111.340236]),
        (GCLLocalDeficit(), [156.949964, 97.763333, 195.526667, 113.225695, 111.340236]),
        (ZongGaussianDeficit(eps_coeff=0.35), [91.15734, 66.228381, 132.456762, 94.90156, 79.198215]),
        (NiayifarGaussianDeficit(), [92.880786, 67.440393, 134.880786, 84.811162, 73.880786]),
        (CarbajofuertesGaussianDeficit(), [102.914211, 68.866465, 137.866624, 102.914211, 85.457105]),
        (TurboGaussianDeficit(), [76.674176, 41.548202, 83.096405, 64.831198, 76.143396]),
    ])
def test_wake_radius(deficitModel, wake_radius_ref):

    mean_ref = [105, 68, 135, 93, 123]
    # check that ref is reasonable
    npt.assert_allclose(wake_radius_ref, mean_ref, rtol=.5)

    npt.assert_array_almost_equal(deficitModel.wake_radius(
        D_src_il=np.reshape([100, 50, 100, 100, 100], (5, 1)),
        dw_ijlk=np.reshape([500, 500, 1000, 500, 500], (5, 1, 1, 1)),
        WS_ilk=np.reshape([10, 10, 10, 10, 10], (5, 1, 1)),
        ct_ilk=np.reshape([.8, .8, .8, .4, .8], (5, 1, 1)),
        TI_ilk=np.reshape([.1, .1, .1, .1, .05], (5, 1, 1)),
        TI_eff_ilk=np.reshape([.1, .1, .1, .1, .05], (5, 1, 1)))[:, 0, 0, 0],
        wake_radius_ref)

    # Check that it works when called from WindFarmModel
    site = IEA37Site(16)
    windTurbines = IEA37_WindTurbines()
    wfm = PropagateDownwind(site, windTurbines, wake_deficitModel=deficitModel, turbulenceModel=GCLTurbulence())
    wfm(x=[0, 500], y=[0, 0], wd=[30], ws=[10])

    if 0:
        ax1, ax2 = plt.subplots(2, 1)[1]
        sim_res = wfm([0], [0], wd=[270], ws=10)
        fm = sim_res.flow_map(HorizontalGrid(x=np.arange(-100, 1500, 10)))
        fm.WS_eff.plot(ax=ax1)
        x = np.arange(0, 1500, 10)
        wr = deficitModel.wake_radius(
            WS_ilk=np.reshape([10], (1, 1, 1)),
            D_src_il=np.reshape([130], (1, 1)),
            dw_ijlk=np.reshape(x, (1, len(x), 1, 1)),
            ct_ilk=sim_res.CT.values,
            TI_ilk=np.reshape(sim_res.TI.values, (1, 1, 1)),
            TI_eff_ilk=sim_res.TI_eff.values)[0, :, 0, 0]
        ax1.set_title(deficitModel.__class__.__name__)
        ax1.plot(x, wr)
        ax1.plot(x, -wr)
        ax1.axvline(500, linestyle='--', color='k')
        ax1.axis('equal')
        fm.WS_eff.sel(x=500).plot(ax=ax2)
        ax2.axvline(-wr[x == 500], color='k')
        ax2.axvline(wr[x == 500], color='k')
        ax2.grid()
        plt.show()


def test_wake_radius_not_implemented():
    site = IEA37Site(16)
    x, y = site.initial_position.T
    windTurbines = IEA37_WindTurbines()

    class MyDeficitModel(WakeDeficitModel):

        def calc_deficit(self, WS_ilk, dw_ijlk, cw_ijlk, **_):
            # 10% deficit in downstream triangle
            ws_10pct_ijlk = 0.1 * WS_ilk[:, na]
            triangle_ijlk = ((.2 * dw_ijlk) > cw_ijlk)
            return ws_10pct_ijlk * triangle_ijlk

    wfm = PropagateDownwind(site, windTurbines, wake_deficitModel=MyDeficitModel(),
                            turbulenceModel=GCLTurbulence())
    with pytest.raises(NotImplementedError, match="wake_radius not implemented for MyDeficitModel"):
        wfm(x, y)


@pytest.mark.parametrize(
    'deficitModel,aep_ref',
    # test that the result is equal to last run (no evidens that  these number are correct)
    [(BastankhahGaussianDeficit(ct2a=ct2a_mom1d), (345846.3355259293,
                                                   [8835.30563, 7877.90062, 11079.66832, 13565.65235, 18902.99769,
                                                    24493.53897, 38205.75284, 40045.9948, 22264.97018, 12662.90784,
                                                    14650.96535, 31289.90349, 65276.92307, 17341.39229, 12021.3049,
                                                    7331.15717])),
     (ZongGaussianDeficit(ct2a=ct2a_mom1d, eps_coeff=0.35),
      (342944.4057168523, [8674.44232, 7806.22033, 11114.78804, 13549.48197, 18895.50866,
                           24464.34244, 38326.85532, 39681.61999, 21859.59465, 12590.25899,
                           14530.24656, 31158.81189, 63812.14454, 17268.73912, 11922.25359,
                           7289.09731])),
     (NiayifarGaussianDeficit(ct2a=ct2a_mom1d),
      (349044.6891842835, [8888.36909, 8025.38191, 11134.3202, 13643.08009, 19503.25093,
                           24633.33906, 38394.20758, 40795.69138, 22398.69011, 12972.04355,
                           14504.45911, 31328.69308, 66049.04782, 17362.89014, 11901.09465,
                           7510.13048])),

     ])
def test_IEA37_ex16_convection(deficitModel, aep_ref):
    site = IEA37Site(16)
    x, y = site.initial_position.T
    windTurbines = IEA37_WindTurbines()

    wf_model = PropagateDownwind(site, windTurbines, wake_deficitModel=deficitModel,
                                 superpositionModel=WeightedSum(), turbulenceModel=GCLTurbulence())

    aep_ilk = wf_model(x, y, wd=np.arange(0, 360, 22.5), ws=[9.8]).aep_ilk(normalize_probabilities=True)
    aep_MW_l = aep_ilk.sum((0, 2)) * 1000

    # check if ref is reasonable
    aep_est = 16 * 3.35 * 24 * 365 * .8  # n_wt * P_rated * hours_pr_year - 20% wake loss = 375628.8
    npt.assert_allclose(aep_ref[0], aep_est, rtol=.11)
    npt.assert_allclose(aep_ref[1], [9500, 8700, 11500, 14300, 21300, 25900, 39600, 44300, 23900,
                                     13900, 15200, 33000, 72100, 18300, 12500, 8000], rtol=.15)

    npt.assert_almost_equal(aep_MW_l.sum(), aep_ref[0], 5)
    npt.assert_array_almost_equal(aep_MW_l, aep_ref[1], 5)


@pytest.mark.parametrize(
    'deficitModel,ref',
    # test that the result is equal to last run (no evidens that  these number are correct)
    [(BastankhahGaussianDeficit(ct2a=ct2a_mom1d),
      [0.17, 3.55, 7.61, 8.12, 7.58, 6.63, 5.93, 6.04, 6.65, 7.35, 7.69, 7.65, 7.54, 7.45, 7.55, 7.84, 8.19]),
     (ZongGaussianDeficit(ct2a=ct2a_mom1d, eps_coeff=0.35),
      [6.34, 7.05, 7.9, 8.15, 7.45, 6.19, 5.21, 5.26, 6.38, 7.32, 7.7, 7.54, 7.34, 7.18, 7.32, 7.69, 8.14]),
     (NiayifarGaussianDeficit(ct2a=ct2a_mom1d),
      [0.17, 3.55, 7.61, 8.12, 7.58, 6.63, 5.93, 6.04, 6.65, 7.35, 7.69, 7.65, 7.55, 7.45, 7.56, 7.84, 8.19]),
     ])
def test_deficitModel_wake_map_convection(deficitModel, ref):
    site = IEA37Site(16)
    x, y = site.initial_position.T
    windTurbines = IEA37_WindTurbines()

    wf_model = PropagateDownwind(site, windTurbines, wake_deficitModel=deficitModel, superpositionModel=WeightedSum(),
                                 turbulenceModel=GCLTurbulence())

    x_j = np.linspace(-1500, 1500, 200)
    y_j = np.linspace(-1500, 1500, 100)

    flow_map = wf_model(x, y, wd=0, ws=9).flow_map(HorizontalGrid(x_j, y_j))
    X, Y = flow_map.X, flow_map.Y
    Z = flow_map.WS_eff_xylk[:, :, 0, 0]

    mean_ref = [3.2, 4.9, 8., 8.2, 7.9, 7.4, 7., 7., 7.4, 7.9, 8.1, 8.1, 8., 7.8, 7.9, 8.1, 8.4]

    if 0:
        flow_map.plot_wake_map()
        plt.plot(X[49, 100:133:2], Y[49, 100:133:2], '.-')
        windTurbines.plot(x, y)
        plt.figure()
        plt.plot(Z[49, 100:133:2], label='Actual')
        plt.plot(ref, label='Reference')
        plt.plot(mean_ref, label='Mean ref')
        plt.legend()
        plt.show()

    # check that ref is reasonable
    npt.assert_allclose(ref[2:], mean_ref[2:], atol=2.6)

    npt.assert_array_almost_equal(Z[49, 100:133:2], ref, 2)


@pytest.mark.parametrize(
    'deficitModel,ref',
    # test that the result is equal to last run (no evidens that  these number are correct)
    [(ZongGaussianDeficit(ct2a=ct2a_mom1d, eps_coeff=0.35),
      [6.34, 7.05, 8.18, 8.25, 7.49, 6.2, 5.2, 5.26, 6.37, 7.33, 7.7, 7.54, 7.34, 7.18, 7.32, 7.7, 8.16])
     ])
def test_deficitModel_wake_map_convection_all2all(deficitModel, ref):
    site = IEA37Site(16)
    x, y = site.initial_position.T
    windTurbines = IEA37_WindTurbines()

    wf_model = All2AllIterative(site, windTurbines, wake_deficitModel=deficitModel, superpositionModel=WeightedSum(),
                                blockage_deficitModel=VortexDipole(), turbulenceModel=STF2017TurbulenceModel())

    x_j = np.linspace(-1500, 1500, 200)
    y_j = np.linspace(-1500, 1500, 100)

    flow_map = wf_model(x, y, wd=0, ws=9).flow_map(HorizontalGrid(x_j, y_j))
    X, Y = flow_map.X, flow_map.Y
    Z = flow_map.WS_eff_xylk[:, :, 0, 0]

    mean_ref = [3.2, 4.9, 8., 8.2, 7.9, 7.4, 7., 7., 7.4, 7.9, 8.1, 8.1, 8., 7.8, 7.9, 8.1, 8.4]

    if 0:
        flow_map.plot_wake_map()
        plt.plot(X[49, 100:133:2], Y[49, 100:133:2], '.-')
        windTurbines.plot(x, y)
        plt.figure()
        plt.plot(Z[49, 100:133:2], label='Actual')
        print(np.round(Z[49, 100:133:2], 2).values.tolist())
        plt.plot(ref, label='Reference')
        plt.plot(mean_ref, label='Mean ref')
        plt.legend()
        plt.show()

    # check that ref is reasonable
    npt.assert_allclose(ref[2:], mean_ref[2:], atol=2.6)

    npt.assert_array_almost_equal(Z[49, 100:133:2], ref, 2)


@pytest.mark.parametrize(
    'windFarmModel,aep_ref',
    # test that the result is equal to last run (no evidens that  these number are correct)
    [(NOJ,
      (368764.7199209298, [9863.98445, 8458.99574, 10863.93795, 14022.65446, 22279.85026,
                           25318.68166, 37461.855, 42999.89503, 24857.24081, 13602.39867,
                           14348.77375, 31867.18218, 75509.51435, 17661.32988, 11773.35282,
                           7875.07291])),
     (NOJLocal,
      (336587.0633777636, [8393.09366, 7644.39035, 10690.37193, 13095.25925, 19271.97188,
                           23644.21809, 36863.35147, 38858.98426, 21150.59603, 12106.08548,
                           13868.64937, 31092.31296, 64287.70342, 17231.88429, 11379.40461,
                           7008.78633])),
     (BastankhahGaussian, (355597.1277349052,
                           [9147.1739, 8136.64045, 11296.20887, 13952.43453, 19784.35422,
                            25191.89568, 38952.44439, 41361.25562, 23050.87822, 12946.16957,
                            14879.10238, 32312.09672, 66974.91909, 17907.90902, 12208.49426,
                            7495.1508])),
     (IEA37SimpleBastankhahGaussian, read_iea37_windfarm(iea37_path + 'iea37-ex16.yaml')[2]),
     (lambda *args, **kwargs: Fuga(tfp + 'fuga/2MW/Z0=0.00408599Zi=00400Zeta0=0.00E+00.nc',
                                   *args, **kwargs),
      (404422.9302289747, [9911.82745, 9761.75297, 12509.30601, 15396.26107, 23016.74091,
                           27798.80471, 43135.53798, 49622.24427, 24977.80518, 15459.8399,
                           16721.53971, 35692.36221, 77966.92736, 19781.30917, 13720.23771,
                           8950.43363])),
     (GCL, (370863.6246093183,
            [9385.75387, 8768.52105, 11450.13309, 14262.42186, 21178.74926,
             25751.59502, 39483.21753, 44573.31533, 23652.09976, 13924.58752,
             15106.11692, 32840.02909, 71830.22035, 18200.49805, 12394.7626,
             8061.6033])),
     (GCLLocal, (381187.36105425097,
                 [9678.85358, 9003.65526, 11775.06899, 14632.42259, 21915.85495,
                  26419.65189, 40603.68618, 45768.58091, 24390.71103, 14567.43106,
                  15197.82861, 32985.67922, 75062.92788, 18281.21981, 12470.01322,
                  8433.77587])),
     (ZongGaussian, (354394.892004361,
                     [8980.72989, 8091.71749, 11310.53734, 13932.45776, 19973.7833,
                      25155.82651, 39001.85288, 41132.89722, 22631.43932, 12939.46983,
                      14755.07905, 32302.53737, 66685.94946, 17902.61107, 12106.73153,
                      7491.272])),
     (NiayifarGaussian, (362094.6051760222,
                         [9216.49947, 8317.79564, 11380.71714, 14085.18651, 20633.99691,
                          25431.58675, 39243.85219, 42282.12782, 23225.57866, 13375.79217,
                          14794.64817, 32543.64467, 69643.8641, 18036.2368, 12139.1985,
                          7743.87967])),
     ])
def test_IEA37_ex16_windFarmModel(windFarmModel, aep_ref):
    site = IEA37Site(16)
    x, y = site.initial_position.T
    windTurbines = IEA37_WindTurbines()
    with warnings.catch_warnings():
        warnings.filterwarnings('ignore', category=DeprecationWarning)
        wf_model = windFarmModel(site, windTurbines, turbulenceModel=GCLTurbulence())
    wf_model.superpositionModel = SquaredSum()

    aep_ilk = wf_model(x, y, wd=np.arange(0, 360, 22.5), ws=[9.8]).aep_ilk(normalize_probabilities=True)
    aep_MW_l = aep_ilk.sum((0, 2)) * 1000

    # check if ref is reasonable
    aep_est = 16 * 3.35 * 24 * 365 * .8  # n_wt * P_rated * hours_pr_year - 20% wake loss = 375628.8
    npt.assert_allclose(aep_ref[0], aep_est, rtol=.11)
    npt.assert_allclose(aep_ref[1], [9500, 8700, 11500, 14300, 21300, 25900, 39600, 44300, 23900,
                                     13900, 15200, 33000, 72100, 18300, 12500, 8000], rtol=.15)

    npt.assert_almost_equal(aep_MW_l.sum(), aep_ref[0], 5)
    npt.assert_array_almost_equal(aep_MW_l, aep_ref[1], 5)


def test_own_deficit_is_zero():
    site = Hornsrev1Site()
    windTurbines = IEA37_WindTurbines()
    for deficitModel in get_models(WakeDeficitModel):
        wf_model = All2AllIterative(site, windTurbines, wake_deficitModel=deficitModel(),
                                    turbulenceModel=STF2017TurbulenceModel())
        sim_res = wf_model([0], [0], yaw=0)
        npt.assert_array_equal(sim_res.WS_eff, sim_res.WS.broadcast_like(sim_res.WS_eff))


@pytest.mark.parametrize('upstream_only,ref', [(False, [[9, 9, 9],  # -1 upstream
                                                        [7, 7, 7]]),  # - (1+2) downstream
                                               (True, [[9, 9, 9],  # -1 upstream
                                                       [8, 8, 8]])])  # -2 downstream
def test_wake_blockage_split(upstream_only, ref):
    class MyWakeModel(WakeDeficitModel):
        def calc_deficit(self, dw_ijlk, **kwargs):
            return np.ones_like(dw_ijlk) * 2

    class MyBlockageModel(BlockageDeficitModel):

        def __init__(self, upstream_only):
            BlockageDeficitModel.__init__(self, upstream_only=upstream_only)

        def calc_deficit(self, dw_ijlk, **kwargs):
            return np.ones_like(dw_ijlk)

    site = Hornsrev1Site()
    windTurbines = IEA37_WindTurbines()
    wf_model = All2AllIterative(site, windTurbines, wake_deficitModel=MyWakeModel(),
                                blockage_deficitModel=MyBlockageModel(upstream_only=upstream_only))
    sim_res = wf_model([0], [0], ws=10, wd=270)
    fm = sim_res.flow_map(XYGrid(x=[-100, 100], y=[-100, 0, 100]))
    if 0:
        sim_res.flow_map().plot_wake_map()
        print(fm.WS_eff.values.squeeze().T)
        plt.show()

    npt.assert_array_equal(fm.WS_eff.values.squeeze().T, ref)


@pytest.mark.parametrize('deficitModel', get_models(WakeDeficitModel))
def test_All2AllIterative_WakeDeficit_RotorAvg(deficitModel):
    if deficitModel == NOJLocalDeficit:
        site = IEA37Site(16)
        windTurbines = IEA37_WindTurbines()
        wf_model = All2AllIterative(site, windTurbines,
                                    wake_deficitModel=deficitModel(rotorAvgModel=CGIRotorAvg(4)),
                                    turbulenceModel=STF2017TurbulenceModel())
        sim_res = wf_model([0, 500, 1000, 1500], [0, 0, 0, 0], wd=270, ws=10)

        if 0:
            sim_res.flow_map(XYGrid(x=np.linspace(-200, 2000, 100))).plot_wake_map()
            plt.show()


@pytest.mark.parametrize('deficitModel', get_models(WakeDeficitModel))
def test_flow_map_symmetry(deficitModel):

    windTurbines = IEA37_WindTurbines()
    wf_model = All2AllIterative(UniformSite(), windTurbines,
                                wake_deficitModel=deficitModel(),
                                turbulenceModel=STF2017TurbulenceModel())
    sim_res = wf_model([0], [0], wd=270, ws=10, yaw=0)
    ws = sim_res.flow_map(YZGrid(x=0, y=np.linspace(-150, 150, 20), z=windTurbines.hub_height())).WS_eff.squeeze()
    ws_center = sim_res.flow_map(XYGrid(x=np.linspace(-150, 150, 20), y=0)).WS_eff.squeeze()

    if 0:
        ax1, ax2 = plt.subplots(2)[1]
        ws.plot(ax=ax1, label=deficitModel.__name__)
        ax1.legend()
        ws_center.plot(ax=ax2)
        plt.show()
    npt.assert_array_almost_equal(ws[:10], ws[10:][::-1])
    if deficitModel is not NoWakeDeficit:
        assert min(ws) < 9
        npt.assert_array_less(ws_center[10:], 9)
    npt.assert_array_almost_equal(ws_center[:10], 10)<|MERGE_RESOLUTION|>--- conflicted
+++ resolved
@@ -143,12 +143,9 @@
            "NoWakeDeficit": 9.8,
            "NOJLocalDeficit": 9.797536,
            "TurboNOJDeficit": 9.795322,
-<<<<<<< HEAD
-           "EddyViscosityDeficitModel": 9.8}
-=======
+           "EddyViscosityDeficitModel": 9.8,
            "BlondelSuperGaussianDeficit2020": 9.79177032,
-           "BlondelSuperGaussianDeficit2023": 9.7990636, }
->>>>>>> 36da70b2
+           "BlondelSuperGaussianDeficit2023": 9.7990636,}
     site = IEA37Site(16)
 
     windTurbines = IEA37_WindTurbines()
